--- conflicted
+++ resolved
@@ -104,11 +104,7 @@
       - save_cache:
           paths:
             - venv
-<<<<<<< HEAD
-          key: pip-v1-{{ .Branch }}-{{ checksum "requirement.txt" }}
-=======
-          key: pip-v0-{{ .Branch }}-{{ checksum "requirements.txt" }}
->>>>>>> 561b351b
+          key: pip-v1-{{ .Branch }}-{{ checksum "requirements.txt" }}
 
       - restore_cache:
           keys:
